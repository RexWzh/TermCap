import copy
import io
import os.path
import pkgutil
from collections import namedtuple
from itertools import groupby

import pyte.graphics
import pyte.screens
from lxml import etree
from wcwidth import wcswidth

# Ugliest hack: Replace the first 16 colors rgb values by their names so that
# termtosvg can distinguish FG_BG_256[0] (which defaults to black #000000 but
# can be styled with themes) from FG_BG_256[16] (which is also black #000000
# but should be displayed as is).
_COLORS = ['black', 'red', 'green', 'brown', 'blue', 'magenta', 'cyan', 'white']
_BRIGHTCOLORS = ['bright{}'.format(color) for color in _COLORS]
NAMED_COLORS = _COLORS + _BRIGHTCOLORS
pyte.graphics.FG_BG_256 = NAMED_COLORS + pyte.graphics.FG_BG_256[16:]

# Id for the very last SVG animation. This is used to make the first animations
# start when the last one ends (animation looping)
LAST_ANIMATION_ID = 'anim_last'

# Background rectangle SVG element
_BG_RECT_TAG_ATTRIBUTES = {
    'class': 'background',
    'height': '100%',
    'width': '100%',
    'x': '0',
    'y': '0'
}
BG_RECT_TAG = etree.Element('rect', _BG_RECT_TAG_ATTRIBUTES)

# Default size for a character cell rendered as SVG.
CELL_WIDTH = 8
CELL_HEIGHT = 17

# The number of character cells to leave when placing successive frames
# so content does not bleed into adjacent frames
FRAME_CELL_SPACING = 1

# XML namespaces
SVG_NS = 'http://www.w3.org/2000/svg'
TERMTOSVG_NS = 'https://github.com/nbedos/termtosvg'
XLINK_NS = 'http://www.w3.org/1999/xlink'

NAMESPACES = {
    'svg': SVG_NS,
    'termtosvg': TERMTOSVG_NS,
    'xlink': XLINK_NS,
}


class TemplateError(Exception):
    pass


_CELL_ATTRIBUTES = ['text', 'color', 'background_color', 'bold', 'italics',
                    'underscore', 'strikethrough']
_CharacterCell = namedtuple('_CharacterCell', _CELL_ATTRIBUTES)
# Set default values for last 6 arguments
_CharacterCell.__new__.__defaults__ = ('foreground', 'background', False, False,
                                       False, False)
_CharacterCell.__doc__ = 'Representation of a character cell'
_CharacterCell.text.__doc__ = 'Text content of the cell'
_CharacterCell.bold.__doc__ = 'Bold modificator flag'
_CharacterCell.italics.__doc__ = 'Italics modificator flag'
_CharacterCell.underscore.__doc__ = 'Underscore modificator flag'
_CharacterCell.strikethrough.__doc__ = 'Strikethrough modificator flag'
_CharacterCell.color.__doc__ = 'Color of the text'
_CharacterCell.background_color.__doc__ = 'Background color of the cell'


class CharacterCell(_CharacterCell):
    @classmethod
    def from_pyte(cls, char):
        """Create a CharacterCell from a pyte character"""
        if char.fg == 'default':
            text_color = 'foreground'
        else:
            if char.bold and not str(char.fg).startswith('bright'):
                named_color = 'bright{}'.format(char.fg)
            else:
                named_color = char.fg

            if named_color in NAMED_COLORS:
                text_color = 'color{}'.format(NAMED_COLORS.index(named_color))
            elif len(char.fg) == 6:
                # HEXADECIMAL COLORS
                # raise ValueError if char.fg is not an hexadecimal number
                int(char.fg, 16)
                text_color = '#{}'.format(char.fg)
            else:
                raise ValueError('Invalid foreground color: {}'.format(char.fg))

        if char.bg == 'default':
            background_color = 'background'
        elif char.bg in NAMED_COLORS:
            background_color = 'color{}'.format(NAMED_COLORS.index(char.bg))
        elif len(char.bg) == 6:
            # Hexadecimal colors
            # raise ValueError if char.bg is not an hexadecimal number
            int(char.bg, 16)
            background_color = '#{}'.format(char.bg)
        else:
            raise ValueError('Invalid background color')

        if char.reverse:
            text_color, background_color = background_color, text_color

        return CharacterCell(char.data, text_color, background_color,
                             char.bold, char.italics, char.underscore,
                             char.strikethrough)


class ConsecutiveWithSameAttributes:
    """Callable to be used as a key for itertools.groupby to group together
    consecutive elements of a list with the same attributes"""
    def __init__(self, attributes):
        self.group_index = None
        self.last_index = None
        self.attributes = attributes
        self.last_key_attributes = None

    def __call__(self, arg):
        index, obj = arg
        key_attributes = {name: getattr(obj, name) for name in self.attributes}
        if self.last_index != index - 1 or self.last_key_attributes != key_attributes:
            self.group_index = index
        self.last_index = index
        self.last_key_attributes = key_attributes
        return self.group_index, key_attributes


def render_animation(frames, geometry, filename, template,
                     cell_width=CELL_WIDTH, cell_height=CELL_HEIGHT):
    root = _render_preparation(geometry, template, cell_width, cell_height)
    _, screen_height = geometry
    root = _render_animation(screen_height, frames, root, cell_width, cell_height)

    with open(filename, 'wb') as output_file:
        output_file.write(etree.tostring(root))


def render_still_frames(frames, geometry, directory, template,
                        cell_width=CELL_WIDTH, cell_height=CELL_HEIGHT):
    root = _render_preparation(geometry, template, cell_width, cell_height)

    frame_generator = _render_still_frames(frames, root, cell_width, cell_height)
    for frame_count, frame_root in enumerate(frame_generator):
        filename = os.path.join(directory, 'termtosvg_{:05}.svg'.format(frame_count))
        with open(filename, 'wb') as output_file:
            output_file.write(etree.tostring(frame_root))


def _render_preparation(geometry, template, cell_width, cell_height):
    # Read header record and add the corresponding information to the SVG
    root = resize_template(template, geometry, cell_width, cell_height)
    svg_screen_tag = root.find('.//{{{namespace}}}svg[@id="screen"]'
                               .format(namespace=SVG_NS))
    if svg_screen_tag is None:
        raise ValueError('Missing tag: <svg id="screen" ...>...</svg>')

    for child in svg_screen_tag.getchildren():
        svg_screen_tag.remove(child)
    svg_screen_tag.append(BG_RECT_TAG)

    return root


def _render_still_frames(frames, root, cell_width, cell_height):
    for frame in frames:
        frame_group, frame_definitions = _render_timed_frame(
            offset=0,
            buffer=frame.buffer,
            cell_height=cell_height,
            cell_width=cell_width,
            definitions={}
        )
        frame_root = copy.deepcopy(root)
        svg_screen_tag = frame_root.find('.//{{{namespace}}}svg[@id="screen"]'
                                         .format(namespace=SVG_NS))
        if svg_screen_tag is None:
            raise ValueError('Missing tag: <svg id="screen" ...>...</svg>')
        tree_defs = etree.SubElement(svg_screen_tag, 'defs')
        for definition in frame_definitions.values():
            tree_defs.append(definition)
        svg_screen_tag.append(frame_group)

        _embed_css(frame_root)
        yield frame_root


def _render_animation(screen_height, frames, root, cell_width, cell_height):
    svg_screen_tag = root.find('.//{{{namespace}}}svg[@id="screen"]'
                               .format(namespace=SVG_NS))
    if svg_screen_tag is None:
        raise ValueError('Missing tag: <svg id="screen" ...>...</svg>')

    screen_view = etree.Element('g', attrib={'id': 'screen_view'})

    definitions = {}
    timings = {}
    animation_duration = None
    for frame_count, frame in enumerate(frames):
<<<<<<< HEAD
        # To prevent line jumping up and down by one pixel between two frames,
        # add screen_height % 2 so that offset is an even number.  (issue
        # noticed in Firefox only)
        offset = frame_count * (screen_height + screen_height % 2) * cell_height
=======
        offset = frame_count * (screen_height + FRAME_CELL_SPACING) * cell_height
>>>>>>> 61de57e2
        frame_group, frame_definitions = _render_timed_frame(
            offset=offset,
            buffer=frame.buffer,
            cell_height=cell_height,
            cell_width=cell_width,
            definitions=definitions
        )

        screen_view.append(frame_group)
        animation_duration = frame.time + frame.duration
        timings[frame.time] = -offset
        definitions.update(frame_definitions)

    tree_defs = etree.SubElement(svg_screen_tag, 'defs')
    for definition in definitions.values():
        tree_defs.append(definition)

    svg_screen_tag.append(screen_view)
    _add_animation(root, timings, animation_duration)
    return root


def _add_animation(root, timings, animation_duration):
    animators = {
        'css': _embed_css,
        'waapi': _embed_waapi,
    }

    settings = root.find('.//{{{}}}defs/{{{}}}template_settings'
                         .format(SVG_NS, TERMTOSVG_NS))
    if settings is None:
        raise TemplateError('Missing "template_settings" element in definitions')

    animation = settings.find('{{{}}}animation[@type]'.format(TERMTOSVG_NS))
    if animation is None:
        raise TemplateError('Missing or invalid "animation" element in "template_settings"')

    f = animators.get(animation.attrib['type'].lower())
    if f is None:
        raise TemplateError("Attribute 'type' of element 'animation' must be one of {}"
                            .format(', '.join(animators.keys())))

    f(root, timings, animation_duration)


def _render_timed_frame(offset, buffer, cell_height, cell_width, definitions):
    """Return a group element containing an SVG version of the provided frame.

    :param buffer: 2D array of CharacterCells
    :param cell_height: Height of a character cell in pixels
    :param cell_width: Width of a character cell in pixels
    :param definitions: Existing definitions (updated in place)
    :return: A tuple consisting of a group element and new definitions
    """
    frame_group_tag = etree.Element('g')

    group_definitions = {}
    for row_number in buffer:
        if buffer[row_number]:
            current_definitions = {**definitions, **group_definitions}
            tags, new_definitions = _render_line(offset,
                                                 row_number,
                                                 buffer[row_number],
                                                 cell_height,
                                                 cell_width,
                                                 current_definitions)
            for tag in tags:
                frame_group_tag.append(tag)
            group_definitions.update(new_definitions)

    return frame_group_tag, group_definitions


def _render_line(offset, row_number, row, cell_height, cell_width, definitions):
    tags = _render_line_bg_colors(screen_line=row,
                                  height=offset + row_number * cell_height,
                                  cell_height=cell_height,
                                  cell_width=cell_width)

    # Group text elements for the current line into text_group_tag
    text_group_tag = etree.Element('g')
    text_tags = _render_characters(row, cell_width)
    for tag in text_tags:
        text_group_tag.append(tag)

    # Find or create a definition for text_group_tag
    text_group_tag_str = etree.tostring(text_group_tag)
    if text_group_tag_str in definitions:
        group_id = definitions[text_group_tag_str].attrib['id']
        new_definitions = {}
    else:
        group_id = 'g{}'.format(len(definitions) + 1)
        assert group_id not in definitions.values()
        text_group_tag.attrib['id'] = group_id
        new_definitions = {text_group_tag_str: text_group_tag}

    # Add a reference to the definition of text_group_tag with a 'use' tag
    use_attributes = {
        '{{{}}}href'.format(XLINK_NS): '#{}'.format(group_id),
        'y': str(offset + row_number * cell_height),
    }
    tags.append(etree.Element('use', use_attributes))

    return tags, new_definitions


def _make_rect_tag(column, length, height, cell_width, cell_height, background_color):
    attributes = {
        'x': str(column * cell_width),
        'y': str(height),
        'width': str(length * cell_width),
        'height': str(cell_height)
    }

    if background_color.startswith('#'):
        attributes['fill'] = background_color
    else:
        attributes['class'] = background_color
    rect_tag = etree.Element('rect', attributes)
    return rect_tag


def _render_line_bg_colors(screen_line, height, cell_height, cell_width):
    """Return a list of 'rect' tags representing the background of 'screen_line'

    If consecutive cells have the same background color, a single 'rect' tag is
    returned for all these cells.
    If a cell background uses default_bg_color, no 'rect' will be generated for
    this cell since the default background is always displayed.

    :param screen_line: Mapping between column numbers and CharacterCells
    :param height: Vertical position of the line on the screen in pixels
    :param cell_height: Height of the a character cell in pixels
    :param cell_width: Width of a character cell in pixels
    """
    non_default_bg_cells = [(column, cell) for (column, cell)
                            in sorted(screen_line.items())
                            if cell.background_color != 'background']

    key = ConsecutiveWithSameAttributes(['background_color'])
    rect_tags = [
        _make_rect_tag(
            column,
            wcswidth(''.join(t[1].text for t in group)),
            height,
            cell_width,
            cell_height,
            attributes['background_color']
        ) for (column, attributes), group in groupby(non_default_bg_cells, key)]

    return rect_tags


def _make_text_tag(column, attributes, text, cell_width):
    """Build SVG text element based on content and style attributes"""
    text_tag_attributes = {
        'x': str(column * cell_width),
        'textLength': str(wcswidth(text) * cell_width),
    }
    if attributes['bold']:
        text_tag_attributes['font-weight'] = 'bold'

    if attributes['italics']:
        text_tag_attributes['font-style'] = 'italic'

    decoration = ''
    if attributes['underscore']:
        decoration = 'underline'
    if attributes['strikethrough']:
        decoration += ' line-through'
    if decoration:
        text_tag_attributes['text-decoration'] = decoration

    if attributes['color'].startswith('#'):
        text_tag_attributes['fill'] = attributes['color']
    else:
        text_tag_attributes['class'] = attributes['color']

    text_tag = etree.Element('text', text_tag_attributes)
    text_tag.text = text
    return text_tag


def _render_characters(screen_line, cell_width):
    """Return a list of 'text' elements representing the line of the screen

    Consecutive characters with the same styling attributes (text color, font
    weight...) are grouped together in a single text element.

    :param screen_line: Mapping between column numbers and characters
    :param cell_width: Width of a character cell in pixels
    """
    line = sorted(screen_line.items())
    key = ConsecutiveWithSameAttributes(['color', 'bold', 'italics', 'underscore', 'strikethrough'])
    text_tags = [_make_text_tag(column, attributes, ''.join(c.text for _, c in group), cell_width)
                 for (column, attributes), group in groupby(line, key)]

    return text_tags


def resize_template(template, geometry, cell_width, cell_height):
    """Resize template based on the number of rows and columns of the terminal"""
    def scale(element, template_columns, template_rows, columns, rows):
        """Resize viewbox based on the number of rows and columns of the terminal"""
        try:
            viewbox = element.attrib['viewBox'].replace(',', ' ').split()
        except KeyError:
            raise TemplateError('Missing "viewBox" for element "{}"'.format(element))

        vb_min_x, vb_min_y, vb_width, vb_height = [int(n) for n in viewbox]
        vb_width += cell_width * (columns - template_columns)
        vb_height += cell_height * (rows - template_rows)
        element.attrib['viewBox'] = ' '.join(map(str, (vb_min_x, vb_min_y, vb_width, vb_height)))

        scalable_attributes = {
            'width': cell_width * (columns - template_columns),
            'height': cell_height * (rows - template_rows)
        }

        for attribute, delta in scalable_attributes.items():
            if attribute in element.attrib:
                try:
                    element.attrib[attribute] = str(int(element.attrib[attribute]) + delta)
                except ValueError:
                    raise TemplateError('"{}" attribute of {} must be in user units'
                                        .format(attribute, element))
        return element

    try:
        tree = etree.parse(io.BytesIO(template))
        root = tree.getroot()
    except etree.Error as exc:
        raise TemplateError('Invalid template') from exc

    # Extract the screen geometry which is saved in a private data portion of
    # the template
    settings = root.find('.//{{{}}}defs/{{{}}}template_settings'
                         .format(SVG_NS, TERMTOSVG_NS))
    if settings is None:
        raise TemplateError('Missing "template_settings" element in definitions')

    svg_geometry = settings.find('{{{}}}screen_geometry[@columns][@rows]'
                                 .format(TERMTOSVG_NS))
    if svg_geometry is None:
        raise TemplateError('Missing "screen_geometry" element in "template_settings"')

    attributes_err_msg = ('Missing or invalid "columns" or "rows" attribute '
                          'for element "screen_geometry": expected positive '
                          'integers')
    try:
        template_columns = int(svg_geometry.attrib['columns'])
        template_rows = int(svg_geometry.attrib['rows'])
    except (KeyError, ValueError) as exc:
        raise TemplateError(attributes_err_msg) from exc

    # Update settings with real columns and rows values to preserve the scale
    # in case the animation serves as a template
    columns, rows = geometry
    svg_geometry.attrib['columns'], svg_geometry.attrib['rows'] = (str(columns),
                                                                   str(rows))

    if template_rows <= 0 or template_columns <= 0:
        raise TemplateError(attributes_err_msg)

    # Scale the viewBox of the root svg element based on the size of the screen
    # and the size registered in the template
    scale(root, template_columns, template_rows, columns, rows)

    # Also scale the viewBox of the svg element with id 'screen'
    screen = root.find('.//{{{namespace}}}svg[@id="screen"]'
                       .format(namespace=SVG_NS))
    if screen is None:
        raise TemplateError('svg element with id "screen" not found')
    scale(screen, template_columns, template_rows, columns, rows)

    return root


def validate_template(name, templates):
    if name in templates:
        return templates[name]

    try:
        with open(name, 'rb') as template_file:
            return template_file.read()
    except FileNotFoundError as exc:
        raise TemplateError('Invalid template') from exc


def _embed_css(root, timings=None, animation_duration=None):
    try:
        style = root.find('.//{{{ns}}}defs/{{{ns}}}style[@id="generated-style"]'
                          .format(ns=SVG_NS))
    except etree.Error as exc:
        raise TemplateError('Invalid template') from exc

    if style is None:
        raise TemplateError('Missing <style id="generated-style" ...> element '
                            'in "defs"')

    css_body = """#screen {
                font-family: 'DejaVu Sans Mono', monospace;
                font-style: normal;
                font-size: 14px;
            }

        text {
            dominant-baseline: text-before-edge;
            white-space: pre;
        }
    """

    if animation_duration is None or timings is None:
        style.text = etree.CDATA(css_body)
    else:
        if animation_duration == 0:
            raise ValueError('Animation duration must be greater than 0')

        transforms = []
        last_offset = None
        transform_format = "{time:.3f}%{{transform:translateY({offset}px)}}"
        for time, offset in sorted(timings.items()):
            transforms.append(
                transform_format.format(
                    time=100.0 * time/animation_duration,
                    offset=offset
                )
            )
            last_offset = offset

        if last_offset is not None:
            transforms.append(
                transform_format.format(time=100, offset=last_offset)
            )

        css_animation = """
            @keyframes roll {{
                {transforms}
            }}

            #screen_view {{
                animation-duration: {duration}ms;
                animation-iteration-count:infinite;
                animation-name:roll;
                animation-timing-function: steps(1,end);
                animation-fill-mode: forwards;
            }}
        """.format(
            duration=animation_duration,
            transforms=os.linesep.join(transforms)
        )

        style.text = etree.CDATA(css_body + css_animation)

    return root


def _embed_waapi(root, timings=None, animation_duration=None):
    try:
        style = root.find('.//{{{ns}}}defs/{{{ns}}}style[@id="generated-style"]'
                          .format(ns=SVG_NS))
    except etree.Error as exc:
        raise TemplateError('Invalid template') from exc

    if style is None:
        raise TemplateError('Missing <style id="generated-style" ...> element '
                            'in "defs"')

    css_body = """
        #screen {
            font-family: 'DejaVu Sans Mono', monospace;
            font-style: normal;
            font-size: 14px;
        }

        text {
            dominant-baseline: text-before-edge;
            white-space: pre;
        }
    """

    style.text = etree.CDATA(css_body)

    if animation_duration and timings:
        if animation_duration == 0:
            raise ValueError('Animation duration must be greater than 0')

        script_element = root.find('.//{{{ns}}}script[@id="generated-js"]'
                                   .format(ns=SVG_NS))
        if script_element is None:
            raise TemplateError(
                'Missing <script id="generated-js" ...> element')


        transform_no_offset = "{{transform: 'translate3D(0, {y_pos}px, 0)', easing: 'steps(1, end)'}}"
        transform_with_offset = "{{transform: 'translate3D(0, {y_pos}px, 0)', easing: 'steps(1, end)', offset: {offset:.3f}}}"

        transforms = []
        last_pos = None
        for time, y_pos in sorted(timings.items()):
            if last_pos is None:
                transforms.append(transform_no_offset.format(y_pos=y_pos))
            else:
                transforms.append(
                    transform_with_offset
                    .format(offset=time / animation_duration, y_pos=y_pos)
                )
            last_pos = y_pos

        if last_pos is not None:
            transforms.append(transform_no_offset.format(y_pos=last_pos))

        js_animation = """
        var termtosvg_vars = {{
            transforms: [
                {transforms}
            ],
            timings: {{
                duration: {duration},
                iterations: Infinity
            }}
        }};""".format(
            transforms=',{}'.format(os.linesep).join(transforms),
            duration=animation_duration
        )

        script_element.text = etree.CDATA(js_animation)

    return root


def validate_svg(svg_file):
    """Validate an SVG file against SVG 1.1 Document Type Definition"""
    package = __name__.split('.')[0]
    dtd_bytes = pkgutil.get_data(package, '/data/svg11-flat-20110816.dtd')
    with io.BytesIO(dtd_bytes) as bstream:
        dtd = etree.DTD(bstream)

    try:
        tree = etree.parse(svg_file)
        for bad in tree.xpath('/svg:svg/svg:defs/termtosvg:template_settings',
                              namespaces=NAMESPACES):
            bad.getparent().remove(bad)
        root = tree.getroot()
        is_valid = dtd.validate(root)
    except etree.Error as exc:
        raise ValueError('Invalid SVG file') from exc

    if not is_valid:
        reason = dtd.error_log.filter_from_errors()[0]
        raise ValueError('Invalid SVG file: {}'.format(reason))<|MERGE_RESOLUTION|>--- conflicted
+++ resolved
@@ -205,14 +205,11 @@
     timings = {}
     animation_duration = None
     for frame_count, frame in enumerate(frames):
-<<<<<<< HEAD
         # To prevent line jumping up and down by one pixel between two frames,
-        # add screen_height % 2 so that offset is an even number.  (issue
-        # noticed in Firefox only)
-        offset = frame_count * (screen_height + screen_height % 2) * cell_height
-=======
-        offset = frame_count * (screen_height + FRAME_CELL_SPACING) * cell_height
->>>>>>> 61de57e2
+        # add h % 2 so that offset is an even number.  (issue noticed in
+        # Firefox only)
+        h = screen_height + FRAME_CELL_SPACING
+        offset = frame_count * (h + h % 2) * cell_height
         frame_group, frame_definitions = _render_timed_frame(
             offset=offset,
             buffer=frame.buffer,
